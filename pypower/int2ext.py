--- conflicted
+++ resolved
@@ -124,32 +124,11 @@
     else:                    ## convert extra data
         if isinstance(val_or_field, str) or isinstance(val_or_field, list):
             ## field (key)
-<<<<<<< HEAD
             warn('Calls of the form MPC = INT2EXT(MPC, ''FIELD_NAME'', ...) have been deprecated. Please replace INT2EXT with I2E_FIELD.')
             bus, gen = val_or_field, oldval
             if ordering is not None:
                 dim = ordering
             ppc = i2e_field(ppc, bus, gen, dim)
-=======
-            field = val_or_field
-            if 'int' not in ppc['order']:
-                ppc['order']['int'] = {}
-
-            if isinstance(field, str):
-                key = '["%s"]' % field
-            else:  # nested dicts
-                key = '["%s"]' % '"]["'.join(field)
-
-                v_int = ppc["order"]["int"]
-                for fld in field:
-                    if fld not in v_int:
-                        v_int[fld] = {}
-                        v_int = v_int[fld]
-
-            exec('ppc["order"]["int"]%s = ppc%s.copy()' % (key, key))
-            exec('ppc%s = int2ext(ppc, ppc%s, ppc["order"]["ext"]%s, ordering, dim)' % (key, key, key))
-
->>>>>>> 82260b30
         else:
             ## value
             warn('Calls of the form VAL = INT2EXT(MPC, VAL, ...) have been deprecated. Please replace INT2EXT with I2E_DATA.')
