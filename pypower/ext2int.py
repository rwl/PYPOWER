# Copyright (C) 1996-2011 Power System Engineering Research Center (PSERC)
# Copyright (C) 2011 Richard Lincoln
#
# PYPOWER is free software: you can redistribute it and/or modify
# it under the terms of the GNU General Public License as published
# by the Free Software Foundation, either version 3 of the License,
# or (at your option) any later version.
#
# PYPOWER is distributed in the hope that it will be useful,
# but WITHOUT ANY WARRANTY; without even the implied warranty of
# MERCHANTABILITY or FITNESS FOR A PARTICULAR PURPOSE. See the
# GNU General Public License for more details.
#
# You should have received a copy of the GNU General Public License
# along with PYPOWER. If not, see <http://www.gnu.org/licenses/>.

"""Converts external to internal indexing.
"""

import sys

from warnings import warn

from copy import deepcopy

from numpy import array, zeros, argsort, arange, concatenate
from numpy import flatnonzero as find

from scipy.sparse import issparse, vstack, hstack, csr_matrix as sparse

from pypower.idx_bus import PQ, PV, REF, NONE, BUS_I, BUS_TYPE
from pypower.idx_gen import GEN_BUS, GEN_STATUS
from pypower.idx_brch import F_BUS, T_BUS, BR_STATUS
from pypower.idx_area import PRICE_REF_BUS

<<<<<<< HEAD
from e2i_field import e2i_field
from e2i_data import e2i_data

from run_userfcn import run_userfcn
=======
from pypower.get_reorder import get_reorder
from pypower.run_userfcn import run_userfcn
>>>>>>> 82260b30


def ext2int(ppc, val_or_field=None, ordering=None, dim=0):
    """Converts external to internal indexing.

    This function has two forms, the old form that operates on
    and returns individual matrices and the new form that operates
    on and returns an entire PYPOWER case dict.

    1.  C{ppc = ext2int(ppc)}

    If the input is a single PYPOWER case dict, then all isolated
    buses, off-line generators and branches are removed along with any
    generators, branches or areas connected to isolated buses. Then the
    buses are renumbered consecutively, beginning at 0, and the
    generators are sorted by increasing bus number. Any 'ext2int'
    callback routines registered in the case are also invoked
    automatically. All of the related
    indexing information and the original data matrices are stored under
    the 'order' key of the dict to be used by C{int2ext} to perform
    the reverse conversions. If the case is already using internal
    numbering it is returned unchanged.

    Example::
        ppc = ext2int(ppc)

    @see: L{int2ext}, L{e2i_field}, L{e2i_data}

    @author: Ray Zimmerman (PSERC Cornell)
    @author: Richard Lincoln
    """
    ppc = deepcopy(ppc)
    if val_or_field is None:  # nargin == 1
        first = 'order' not in ppc
        if first or ppc["order"]["state"] == 'e':
            ## initialize order
            if first:
                o = {
                        'ext':      {
                                'bus':      None,
                                'branch':   None,
                                'gen':      None
                            },
                        'bus':      { 'e2i':      None,
                                      'i2e':      None,
                                      'status':   {} },
                        'gen':      { 'e2i':      None,
                                      'i2e':      None,
                                      'status':   {} },
                        'branch':   { 'status': {} }
                    }
            else:
                o = ppc["order"]

            ## sizes
            nb = ppc["bus"].shape[0]
            ng = ppc["gen"].shape[0]
            ng0 = ng
            if 'A' in ppc:
                dc = True if ppc["A"].shape[1] < (2 * nb + 2 * ng) else False
            elif 'N' in ppc:
                dc = True if ppc["N"].shape[1] < (2 * nb + 2 * ng) else False
            else:
                dc = False

            ## save data matrices with external ordering
            if 'ext' not in o: o['ext'] = {}
            o["ext"]["bus"]    = ppc["bus"].copy()
            o["ext"]["branch"] = ppc["branch"].copy()
            o["ext"]["gen"]    = ppc["gen"].copy()
            if 'areas' in ppc:
                if len(ppc["areas"]) == 0: ## if areas field is empty
                    del ppc['areas']       ## delete it (so it's ignored)
                else:                      ## otherwise
                    o["ext"]["areas"] = ppc["areas"].copy()  ## save it

            ## check that all buses have a valid BUS_TYPE
            bt = ppc["bus"][:, BUS_TYPE]
            err = find(~((bt == PQ) | (bt == PV) | (bt == REF) | (bt == NONE)))
            if len(err) > 0:
                sys.stderr.write('ext2int: bus %d has an invalid BUS_TYPE\n' % err)

            ## determine which buses, branches, gens are connected and
            ## in-service
            n2i = sparse((range(nb), (ppc["bus"][:, BUS_I], zeros(nb))),
                         shape=(max(ppc["bus"][:, BUS_I]) + 1, 1))
            n2i = array( n2i.todense().flatten() )[0, :] # as 1D array
            bs = (bt != NONE)                               ## bus status
            o["bus"]["status"]["on"]  = find(  bs )         ## connected
            o["bus"]["status"]["off"] = find( ~bs )         ## isolated
            gs = ( (ppc["gen"][:, GEN_STATUS] > 0) &          ## gen status
                    bs[ n2i[ppc["gen"][:, GEN_BUS].astype(int)] ] )
            o["gen"]["status"]["on"]  = find(  gs )    ## on and connected
            o["gen"]["status"]["off"] = find( ~gs )    ## off or isolated
            brs = ( ppc["branch"][:, BR_STATUS].astype(int) &  ## branch status
                    bs[n2i[ppc["branch"][:, F_BUS].astype(int)]] &
                    bs[n2i[ppc["branch"][:, T_BUS].astype(int)]] ).astype(bool)
            o["branch"]["status"]["on"]  = find(  brs ) ## on and conn
            o["branch"]["status"]["off"] = find( ~brs )
            if 'areas' in ppc:
                ar = bs[ n2i[ppc["areas"][:, PRICE_REF_BUS].astype(int)] ]
                o["areas"] = {"status": {}}
                o["areas"]["status"]["on"]  = find(  ar )
                o["areas"]["status"]["off"] = find( ~ar )

            ## delete stuff that is "out"
            if len(o["bus"]["status"]["off"]) > 0:
#                ppc["bus"][o["bus"]["status"]["off"], :] = array([])
                ppc["bus"] = ppc["bus"][o["bus"]["status"]["on"], :]
            if len(o["branch"]["status"]["off"]) > 0:
#                ppc["branch"][o["branch"]["status"]["off"], :] = array([])
                ppc["branch"] = ppc["branch"][o["branch"]["status"]["on"], :]
            if len(o["gen"]["status"]["off"]) > 0:
#                ppc["gen"][o["gen"]["status"]["off"], :] = array([])
                ppc["gen"] = ppc["gen"][o["gen"]["status"]["on"], :]
            if 'areas' in ppc and (len(o["areas"]["status"]["off"]) > 0):
#                ppc["areas"][o["areas"]["status"]["off"], :] = array([])
                ppc["areas"] = ppc["areas"][o["areas"]["status"]["on"], :]

            ## update size
            nb = ppc["bus"].shape[0]

            ## apply consecutive bus numbering
            o["bus"]["i2e"] = ppc["bus"][:, BUS_I].copy()
            o["bus"]["e2i"] = zeros(max(o["bus"]["i2e"]) + 1)
            o["bus"]["e2i"][o["bus"]["i2e"].astype(int)] = arange(nb)
            ppc["bus"][:, BUS_I] = \
                o["bus"]["e2i"][ ppc["bus"][:, BUS_I].astype(int) ].copy()
            ppc["gen"][:, GEN_BUS] = \
                o["bus"]["e2i"][ ppc["gen"][:, GEN_BUS].astype(int) ].copy()
            ppc["branch"][:, F_BUS] = \
                o["bus"]["e2i"][ ppc["branch"][:, F_BUS].astype(int) ].copy()
            ppc["branch"][:, T_BUS] = \
                o["bus"]["e2i"][ ppc["branch"][:, T_BUS].astype(int) ].copy()
            if 'areas' in ppc:
                ppc["areas"][:, PRICE_REF_BUS] = \
                    o["bus"]["e2i"][ ppc["areas"][:,
                        PRICE_REF_BUS].astype(int) ].copy()

            ## reorder gens in order of increasing bus number
            o["gen"]["e2i"] = argsort(ppc["gen"][:, GEN_BUS])
            o["gen"]["i2e"] = argsort(o["gen"]["e2i"])

            ppc["gen"] = ppc["gen"][o["gen"]["e2i"].astype(int), :]

            if 'int' in o:
                del o['int']
            o["state"] = 'i'
            ppc["order"] = o

            ## update gencost, A and N
            if 'gencost' in ppc:
                ordering = ['gen']            ## Pg cost only
                if ppc["gencost"].shape[0] == (2 * ng0):
                    ordering.append('gen')    ## include Qg cost
                ppc = e2i_field(ppc, 'gencost', ordering)
            if 'A' in ppc or 'N' in ppc:
                if dc:
                    ordering = ['bus', 'gen']
                else:
                    ordering = ['bus', 'bus', 'gen', 'gen']
            if 'A' in ppc:
                ppc = e2i_field(ppc, 'A', ordering, 1)
            if 'N' in ppc:
                ppc = e2i_field(ppc, 'N', ordering, 1)

            ## execute userfcn callbacks for 'ext2int' stage
            if 'userfcn' in ppc:
                ppc = run_userfcn(ppc['userfcn'], 'ext2int', ppc)
    else:                    ## convert extra data
        if isinstance(val_or_field, str) or isinstance(val_or_field, list):
            ## field
<<<<<<< HEAD
            warn('Calls of the form ppc = ext2int(ppc, '
                '\'field_name\', ...) have been deprecated. Please '
                'replace ext2int with e2i_field.', DeprecationWarning)
            gen, branch = val_or_field, ordering
            ppc = e2i_field(ppc, gen, branch, dim)

        else:
            ## value
            warn('Calls of the form val = ext2int(ppc, val, ...) have been '
                 'deprecated. Please replace ext2int with e2i_data.',
                 DeprecationWarning)
            gen, branch = val_or_field, ordering
            ppc = e2i_data(ppc, gen, branch, dim)
=======
            field = val_or_field                ## rename argument

            if isinstance(field, str):
                key = '["%s"]' % field
            else:
                key = '["%s"]' % '"]["'.join(field)

                v_ext = ppc["order"]["ext"]
                for fld in field:
                    if fld not in v_ext:
                        v_ext[fld] = {}
                        v_ext = v_ext[fld]

            exec('ppc["order"]["ext"]%s = ppc%s.copy()' % (key, key))
            exec('ppc%s = ext2int(ppc, ppc%s, ordering, dim)' % (key, key))

        else:
            ## value
            val = val_or_field.copy()                   ## rename argument

            o = ppc["order"]
            if isinstance(ordering, str):        ## single set
                if ordering == 'gen':
                    idx = o[ordering]["status"]["on"][ o[ordering]["e2i"] ]
                else:
                    idx = o[ordering]["status"]["on"]
                val = get_reorder(val, idx, dim)
            else:                            ## multiple: sets
                b = 0  ## base
                new_v = []
                for ord in ordering:
                    n = o["ext"][ord].shape[0]
                    v = get_reorder(val, b + arange(n), dim)
                    new_v.append( ext2int(ppc, v, ord, dim) )
                    b = b + n
                n = val.shape[dim]
                if n > b:                ## the rest
                    v = get_reorder(val, arange(b, n), dim)
                    new_v.append(v)

                if issparse(new_v[0]):
                    if dim == 0:
                        vstack(new_v, 'csr')
                    elif dim == 1:
                        hstack(new_v, 'csr')
                    else:
                        raise ValueError('dim (%d) may be 0 or 1' % dim)
                else:
                    val = concatenate(new_v, dim)
            return val
>>>>>>> 82260b30

    return ppc


def ext2int1(bus, gen, branch, areas=None):
    """Converts from (possibly non-consecutive) external bus numbers to
    consecutive internal bus numbers which start at 1. Changes are made
    to BUS, GEN, BRANCH and optionally AREAS matrices, which are returned
    along with a vector of indices I2E that can be passed to INT2EXT to
    perform the reverse conversion.

    @see: L{int2ext}
    @see: U{http://www.pserc.cornell.edu/matpower/}
    """
    i2e = bus[:, BUS_I].astype(int)
    e2i = zeros(max(i2e) + 1)
    e2i[i2e] = arange(bus.shape[0])

    bus[:, BUS_I]    = e2i[ bus[:, BUS_I].astype(int)    ]
    gen[:, GEN_BUS]  = e2i[ gen[:, GEN_BUS].astype(int)  ]
    branch[:, F_BUS] = e2i[ branch[:, F_BUS].astype(int) ]
    branch[:, T_BUS] = e2i[ branch[:, T_BUS].astype(int) ]
    if areas is not None and len(areas) > 0:
        areas[:, PRICE_REF_BUS] = e2i[ areas[:, PRICE_REF_BUS].astype(int) ]

        return i2e, bus, gen, branch, areas

    return i2e, bus, gen, branch<|MERGE_RESOLUTION|>--- conflicted
+++ resolved
@@ -33,15 +33,10 @@
 from pypower.idx_brch import F_BUS, T_BUS, BR_STATUS
 from pypower.idx_area import PRICE_REF_BUS
 
-<<<<<<< HEAD
-from e2i_field import e2i_field
-from e2i_data import e2i_data
-
-from run_userfcn import run_userfcn
-=======
-from pypower.get_reorder import get_reorder
+from pypower.e2i_field import e2i_field
+from pypower.e2i_data import e2i_data
+
 from pypower.run_userfcn import run_userfcn
->>>>>>> 82260b30
 
 
 def ext2int(ppc, val_or_field=None, ordering=None, dim=0):
@@ -214,7 +209,6 @@
     else:                    ## convert extra data
         if isinstance(val_or_field, str) or isinstance(val_or_field, list):
             ## field
-<<<<<<< HEAD
             warn('Calls of the form ppc = ext2int(ppc, '
                 '\'field_name\', ...) have been deprecated. Please '
                 'replace ext2int with e2i_field.', DeprecationWarning)
@@ -228,58 +222,6 @@
                  DeprecationWarning)
             gen, branch = val_or_field, ordering
             ppc = e2i_data(ppc, gen, branch, dim)
-=======
-            field = val_or_field                ## rename argument
-
-            if isinstance(field, str):
-                key = '["%s"]' % field
-            else:
-                key = '["%s"]' % '"]["'.join(field)
-
-                v_ext = ppc["order"]["ext"]
-                for fld in field:
-                    if fld not in v_ext:
-                        v_ext[fld] = {}
-                        v_ext = v_ext[fld]
-
-            exec('ppc["order"]["ext"]%s = ppc%s.copy()' % (key, key))
-            exec('ppc%s = ext2int(ppc, ppc%s, ordering, dim)' % (key, key))
-
-        else:
-            ## value
-            val = val_or_field.copy()                   ## rename argument
-
-            o = ppc["order"]
-            if isinstance(ordering, str):        ## single set
-                if ordering == 'gen':
-                    idx = o[ordering]["status"]["on"][ o[ordering]["e2i"] ]
-                else:
-                    idx = o[ordering]["status"]["on"]
-                val = get_reorder(val, idx, dim)
-            else:                            ## multiple: sets
-                b = 0  ## base
-                new_v = []
-                for ord in ordering:
-                    n = o["ext"][ord].shape[0]
-                    v = get_reorder(val, b + arange(n), dim)
-                    new_v.append( ext2int(ppc, v, ord, dim) )
-                    b = b + n
-                n = val.shape[dim]
-                if n > b:                ## the rest
-                    v = get_reorder(val, arange(b, n), dim)
-                    new_v.append(v)
-
-                if issparse(new_v[0]):
-                    if dim == 0:
-                        vstack(new_v, 'csr')
-                    elif dim == 1:
-                        hstack(new_v, 'csr')
-                    else:
-                        raise ValueError('dim (%d) may be 0 or 1' % dim)
-                else:
-                    val = concatenate(new_v, dim)
-            return val
->>>>>>> 82260b30
 
     return ppc
 
