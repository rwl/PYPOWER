--- conflicted
+++ resolved
@@ -29,20 +29,14 @@
 
 from pypower.idx_bus import MU_VMIN, VMIN
 from pypower.idx_gen import PMIN, MU_PMAX, MU_PMIN, MU_QMIN, MU_QMAX, APF
-<<<<<<< HEAD
 from pypower.idx_brch import \
     MU_ST, MU_SF, BR_STATUS, PF, PT, QT, QF, ANGMAX, MU_ANGMAX
 from pypower.idx_area import PRICE_REF_BUS
 from pypower.idx_cost import MODEL, NCOST, PW_LINEAR, POLYNOMIAL
-=======
-from pypower.idx_brch import MU_ST, MU_SF, BR_STATUS, PF, PT, QT, QF, ANGMAX, MU_ANGMAX
-from pypower.idx_area import PRICE_REF_BUS
-from pypower.idx_cost import MODEL, NCOST, PW_LINEAR, POLYNOMIAL
 
 
 if not PY2:
     basestring = str
->>>>>>> 82260b30
 
 
 def savecase(fname, ppc, comment=None, version='2'):
