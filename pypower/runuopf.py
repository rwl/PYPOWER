# Copyright (C) 1996-2011 Power System Engineering Research Center (PSERC)
# Copyright (C) 2011 Richard Lincoln
#
# PYPOWER is free software: you can redistribute it and/or modify
# it under the terms of the GNU General Public License as published
# by the Free Software Foundation, either version 3 of the License,
# or (at your option) any later version.
#
# PYPOWER is distributed in the hope that it will be useful,
# but WITHOUT ANY WARRANTY; without even the implied warranty of
# MERCHANTABILITY or FITNESS FOR A PARTICULAR PURPOSE. See the
# GNU General Public License for more details.
#
# You should have received a copy of the GNU General Public License
# along with PYPOWER. If not, see <http://www.gnu.org/licenses/>.

"""Runs an optimal power flow with unit-decommitment heuristic.
"""

from sys import stderr

<<<<<<< HEAD
from os.path import dirname, join
=======
from pypower.ppoption import ppoption
from pypower.uopf import uopf
from pypower.printpf import printpf
from pypower.savecase import savecase
>>>>>>> 82260b30

from pypower.ppoption import ppoption
from pypower.uopf import uopf
from pypower.printpf import printpf
from pypower.savecase import savecase


def runuopf(casedata=None, ppopt=None, fname='', solvedcase=''):
    """Runs an optimal power flow with unit-decommitment heuristic.

    @see: L{rundcopf}, L{runuopf}

    @author: Ray Zimmerman (PSERC Cornell)
    @author: Richard Lincoln
    """
    ## default arguments
    if casedata is None:
        casedata = join(dirname(__file__), 'case9')
    ppopt = ppoption(ppopt)

    ##-----  run the unit de-commitment / optimal power flow  -----
    r = uopf(casedata, ppopt)

    ##-----  output results  -----
    if fname:
        fd = None
        try:
            fd = open(fname, "wb")
        except Exception as detail:
            stderr.write("Error opening %s: %s.\n" % (fname, detail))
        finally:
            if fd is not None:
                printpf(r, fd, ppopt)
                fd.close()

    printpf(r, ppopt=ppopt)

    ## save solved case
    if solvedcase:
        savecase(solvedcase, r)

    return r<|MERGE_RESOLUTION|>--- conflicted
+++ resolved
@@ -19,14 +19,7 @@
 
 from sys import stderr
 
-<<<<<<< HEAD
 from os.path import dirname, join
-=======
-from pypower.ppoption import ppoption
-from pypower.uopf import uopf
-from pypower.printpf import printpf
-from pypower.savecase import savecase
->>>>>>> 82260b30
 
 from pypower.ppoption import ppoption
 from pypower.uopf import uopf
