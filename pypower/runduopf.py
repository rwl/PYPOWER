# Copyright (C) 1996-2011 Power System Engineering Research Center (PSERC)
# Copyright (C) 2011 Richard Lincoln
#
# PYPOWER is free software: you can redistribute it and/or modify
# it under the terms of the GNU General Public License as published
# by the Free Software Foundation, either version 3 of the License,
# or (at your option) any later version.
#
# PYPOWER is distributed in the hope that it will be useful,
# but WITHOUT ANY WARRANTY; without even the implied warranty of
# MERCHANTABILITY or FITNESS FOR A PARTICULAR PURPOSE. See the
# GNU General Public License for more details.
#
# You should have received a copy of the GNU General Public License
# along with PYPOWER. If not, see <http://www.gnu.org/licenses/>.

"""Runs a DC optimal power flow with unit-decommitment heuristic.
"""

<<<<<<< HEAD
from os.path import dirname, join
=======
from pypower.ppoption import ppoption
from pypower.runuopf import runuopf
>>>>>>> 82260b30

from pypower.ppoption import ppoption
from pypower.runuopf import runuopf


def runduopf(casedata=None, ppopt=None, fname='', solvedcase=''):
    """Runs a DC optimal power flow with unit-decommitment heuristic.

    @see: L{rundcopf}, L{runuopf}

    @author: Ray Zimmerman (PSERC Cornell)
    @author: Richard Lincoln
    """
    ## default arguments
    if casedata is None:
        casedata = join(dirname(__file__), 'case9')
    ppopt = ppoption(ppopt, PF_DC=True)

    return runuopf(casedata, ppopt, fname, solvedcase)<|MERGE_RESOLUTION|>--- conflicted
+++ resolved
@@ -17,12 +17,7 @@
 """Runs a DC optimal power flow with unit-decommitment heuristic.
 """
 
-<<<<<<< HEAD
 from os.path import dirname, join
-=======
-from pypower.ppoption import ppoption
-from pypower.runuopf import runuopf
->>>>>>> 82260b30
 
 from pypower.ppoption import ppoption
 from pypower.runuopf import runuopf
